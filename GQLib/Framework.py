import numpy as np
import pandas as pd
import json
import matplotlib.pyplot as plt
from datetime import datetime, timedelta
from tqdm import tqdm
from datetime import datetime
import plotly.io as pio
import plotly.graph_objects as go
import os

from .Optimizers import MPGA, PSO, SGA, SA, Optimizer
from GQLib.LombAnalysis import LombAnalysis
from GQLib.Models import LPPL, LPPLS
from .enums import InputType

class Framework:
    """
    Framework for processing and analyzing financial time series using LPPL and Lomb-Scargle techniques.

    This framework includes:
    - Data loading and subinterval generation.
    - Optimization of LPPL parameters using a custom optimizer.
    - Lomb-Scargle periodogram analysis for detecting significant frequencies.
    - Visualization of results, including LPPL predictions and significant critical times.
    """

    def __init__(self, frequency: str = "daily", input_type : InputType = InputType.WTI) -> None:
        """
        Initialize the Framework with a specified frequency for analysis.

        Parameters
        ----------
        frequency : str, optional
            The frequency of the time series data. Must be one of {"daily", "weekly"}.
            Default is "daily".

        input_type : InputType, optional
            The  input type of the data selected

        Raises
        ------
        ValueError
            If an invalid frequency is provided.
        """
        # Frequency validation and data loading
        if frequency not in ["daily", "weekly", "monthly"]:
            raise ValueError("The frequency must be one of 'daily', 'weekly', 'monthly'.")
        
        self.frequency = frequency
        self.input_type = input_type
        self.data = self.load_data()

        self.global_times = self.data[:, 0].astype(float)
        self.global_dates = self.data[:, 1]
        self.global_prices = self.data[:, 2].astype(float)

    def load_data(self) -> np.ndarray:
        """
        Load financial time series data from a CSV file.

        The CSV file is expected to have two columns:
        - "Date": Date of observation in the format "%m/%d/%Y".
        - "Price": Observed price.

        The function adds a numeric time index and returns a NumPy array.

        Returns
        -------
        np.ndarray
            A 2D array of shape (N, 3), where:
            - Column 0: Numeric time index (float).
            - Column 1: Dates as np.datetime64[D].
            - Column 2: Prices as float.
        """
        match self.input_type:
            case InputType.USO:
                data = pd.read_csv(f'data/USO_{self.frequency}.csv', sep=";")
                data['Price'] = data['Price'].apply(lambda x:x/8) # Stock split 1:8 en 2020
                data["Date"] = pd.to_datetime(data["Date"], format="%d/%m/%Y").values.astype("datetime64[D]")

            case InputType.WTI:
                data = pd.read_csv(f'data/WTI_Spot_Price_{self.frequency}.csv', skiprows=4)
                data.columns = ["Date", "Price"]
                data["Date"] = pd.to_datetime(data["Date"], format="%m/%d/%Y").values.astype("datetime64[D]")

            case InputType.SP500:
                data = pd.read_csv(f'data/sp500_Price_daily.csv', sep=";")
                data.columns = ["Date", "Price"]
                data["Date"] = pd.to_datetime(data["Date"], format="%m/%d/%Y").values.astype("datetime64[D]")
            
            case InputType.BTC : 
                data = pd.read_csv(f'data/BTC_{self.frequency}.csv', sep=",")
                data.columns = ["Date", "Price"]
                data["Date"] = pd.to_datetime(data["Date"], format="%Y-%m-%d").values.astype("datetime64[D]")

            case InputType.SSE:
                data = pd.read_csv(f'data/SSE_Price_{self.frequency}.csv', sep=";")
                data.columns = ["Date", "Price"]
                data["Date"] = pd.to_datetime(data["Date"], format="%m/%d/%Y").values.astype("datetime64[D]")

            case InputType.EURUSD : 
                data = pd.read_csv(f'data/EURUSD_{self.frequency}.csv', sep=";")
                data.columns = ["Date", "Price"]
                data["Date"] = pd.to_datetime(data["Date"], format="%Y-%m-%d").values.astype("datetime64[D]")
            
        # Date conversion and sorting
        data = data.sort_values(by="Date")
        # Add numeric time index
        t = np.linspace(0, len(data) - 1, len(data))
        data = np.insert(data.to_numpy(), 0, t, axis=1)
        return data


    def process(self, time_start: str, time_end: str, optimizer: Optimizer) -> dict:
        """
        Optimize LPPL parameters over multiple subintervals of the selected sample.

        Parameters
        ----------
        time_start : str
            Start date of the main sample in "%d/%m/%Y" format.
        time_end : str
            End date of the main sample in "%d/%m/%Y" format.
        optimizer : Optimizer
            Optimizer instance for parameter fitting
        Returns
        -------
        dict
            Optimization results for each subinterval.
        """
        # Configure the params of the optimizer based on the frequency
        optimizer.configure_params_from_frequency(self.frequency, optimizer.__class__.__name__)
        # Select data sample
        sample = self.select_sample(self.data, time_start, time_end) 

        # Generate subintervals
        subintervals = self.generate_subintervals(self.frequency, sample)

        # Store optimization results
        results = []

        # Optimize parameters for each subinterval
        for (sub_start, sub_end, sub_data) in tqdm(subintervals, desc="Processing subintervals", unit="subinterval"):
            
            bestObjV, bestParams = optimizer.fit(sub_start, sub_end, sub_data)
            results.append({
                "sub_start": sub_start,
                "sub_end": sub_end,
                "bestObjV": bestObjV,
                "bestParams": bestParams.tolist()
            })
        return results

    def analyze(self,
                results : dict = None,
                result_json_name: str = None,
                lppl_model: 'LPPL | LPPLS' = LPPL,
                significativity_tc : float = 0.3,
                use_package: bool = False,
                remove_mpf: bool = True,
                mpf_threshold: float = 1e-3,
                show: bool = False) -> dict:
        """
        Analyze results using Lomb-Scargle periodogram and identify significant critical times.

        Parameters
        ----------
        results : dict
            Optimization results to analyze.
        result_json_name : dict, optional
            Path to a JSON file containing results. If None, uses `self.results`.
        lppl_model : 'LPPL | LPPLS'
            Log Periodic Power Law Model utilized to computer the Lomb Periodogram
        significativity_tc : float
            Significance Threshold for Frequency Closeness. Default is 0.3
        use_package : bool
            Whether to use the astropy package to compute the Lomb Periodogram Power 
        remove_mpf : bool, optional
            Whether to remove the "most probable frequency" from the results. Default is True.
        mpf_threshold : float, optional
            Threshold for filtering frequencies close to the most probable frequency. Default is 1e-3.
        show : bool, optional
            Whether to display visualizations of the Lomb spectrum and LPPL fits. Default is False.
        Returns
        -------
        dict
            An updated list of results with significance flags.
        """
        if result_json_name is None and results is None:
            raise ValueError("Results must be provided.")

        if result_json_name is not None:
            with open(result_json_name, "r") as f:
                results = json.load(f)

        best_results = []

        # Visualizations if requested
        if show:
            num_intervals = len(results)
            num_cols = 3
            num_rows = (num_intervals + num_cols - 1) // num_cols
            fig, axes = plt.subplots(num_intervals, num_cols, figsize=(12, 6 * num_rows))

        for idx, res in enumerate(results):
            mask = (self.global_times >= res["sub_start"]) & (self.global_times <= res["sub_end"])
            t_sub = self.global_times[mask]
            y_sub = self.global_prices[mask]

            # Lomb-Scargle analysis
            lomb = LombAnalysis(lppl_model(t_sub, y_sub, res["bestParams"]))
            lomb.compute_lomb_periodogram(use_package=use_package)
            lomb.filter_results(remove_mpf=remove_mpf, mpf_threshold=mpf_threshold)
            is_significant = lomb.check_significance(significativity_tc=significativity_tc)

            if show:

                ax_residuals = axes[idx, 0]
                lomb.show_residuals(ax=ax_residuals)
                ax_residuals.set_title(f'Subinterval {idx + 1} Residuals')
            
                ax_spectrum = axes[idx, 1]
                lomb.show_spectrum(ax=ax_spectrum, use_filtered=True, show_threshold=True, highlight_freq=True)
                ax_spectrum.set_title(f'Subinterval {idx + 1} Spectrum (Significant: {is_significant})')

                ax_lppl = axes[idx, 2]
                self.show_lppl(lomb.lppl, ax=ax_lppl)
                ax_lppl.set_title(f'Subinterval {idx + 1} LPPL')


            # Add of the results
            best_results.append({
                "sub_start": res["sub_start"],
                "sub_end": res["sub_end"],
                "bestObjV": res["bestObjV"],
                "bestParams": res["bestParams"],
                "is_significant": is_significant,
                "power_value": max(lomb.power)
            })

        if show:
            plt.tight_layout()
            plt.show()

        return best_results

    def visualise_data(self,
                       start_date : str = None,
                       end_date : str = None):
        """
        Visualize the log price evolution over a specified date range

        Parameters:
            start_date (str, optional): The start date of the range to visualize, formatted as "DD/MM/YYYY". 
                                        Defaults to the earliest available date.
            end_date (str, optional): The end date of the range to visualize, formatted as "DD/MM/YYYY". 
                                    Defaults to the latest available date.
        """
        if start_date is not None:
            start_date = pd.to_datetime(start_date, format="%d/%m/%Y")
        else:
            start_date = self.global_dates.min()
        
        if end_date is not None:
            end_date = pd.to_datetime(end_date, format="%d/%m/%Y")
        else:
            end_date = self.global_dates.max()

        filtered_indices = [
            i for i, date in enumerate(self.global_dates) if start_date <= date <= end_date
        ]
        if not filtered_indices:
            print(f"Aucune donnée disponible entre {start_date} et {end_date}.")
            return
        
        filtered_dates = [self.global_dates[i] for i in filtered_indices]
        filtered_prices = [self.global_prices[i] for i in filtered_indices]
        fig = go.Figure()
        name = f"Evolution of {self.input_type.value} log price"
        fig.add_trace(go.Scatter(x=filtered_dates, y=np.log(filtered_prices), mode='lines', line=dict(color="black", width=1)))

        fig.update_layout(title=name, 
                          xaxis=dict(
                            title='Date',               
                            showline=True,            
                            linecolor='black',         
                            linewidth=1,                
                            mirror=True                 
                        ),
                        yaxis=dict(
                            title=f"{self.input_type.value} {self.frequency} log price",              
                            showline=True,            
                            linecolor='black',          
                            linewidth=1,              
                            mirror=True                
                        ),
                          showlegend=False, 
                          plot_bgcolor='white', 
                          paper_bgcolor='white')
        fig.show()

    def visualize_tc(self, 
                  best_results : dict, 
                  name = "", 
                  data_name: str = "",
                  start_date: str = None, 
                  end_date: str = None, 
                  nb_tc : int = None,
                  real_tc : str = None) -> None:
        """
        Visualize significant critical times on the price series.
        Allows filtering and displaying results for a specific date range.
        
        Args:
            best_results (dict): Optimal results containing information about the turning points.
            name (str): Name of the graph.
            data_name (str) : Name of the data
            start_date (str): Start date (format: 'YYYY-MM-DD'). If None, uses the start of the data.
            end_date (str): End date (format: 'YYYY-MM-DD'). If None, uses the end of the data.
            nb_tc (int): Maximum number of turning points to display.
            real_tc (str): Actual value of the turning point.
        """
        significant_tc = []
        min_time = np.inf
        max_time = -np.inf

        if start_date is not None:
            start_date = pd.to_datetime(start_date, format="%d/%m/%Y")
        else:
            start_date = np.min(self.global_dates)
        
        if end_date is not None:
            end_date = pd.to_datetime(end_date, format="%d/%m/%Y")
        else:
            end_date = np.max(self.global_dates)

        filtered_indices = [
            i for i, date in enumerate(self.global_dates) if start_date <= date <= end_date
        ]
        if not filtered_indices:
            print(f"Aucune donnée disponible entre {start_date} et {end_date}.")
            return
        
        filtered_dates = [self.global_dates[i] for i in filtered_indices]
        filtered_prices = [self.global_prices[i] for i in filtered_indices]
        fig = go.Figure()
        # Plot de la série de prix
        fig.add_trace(go.Scatter(x=filtered_dates, y=filtered_prices, mode='lines', name=data_name, line=dict(color="black", width=1)))

        # Si la vraie date du tc est fournie, on la plot
        if real_tc is not None:
            target_date = pd.to_datetime(real_tc, format="%d/%m/%Y")
    
            fig.add_trace(
                go.Scatter(
                    x=[target_date, target_date],
                    y=[min(filtered_prices), max(filtered_prices)],
                    mode="lines",
                    line=dict(color="green", width=4),
                    name="Real critical time",
                    showlegend=True
                )
            )

        for res in best_results:
            if res["sub_start"] < min_time:
                min_time = res["sub_start"]
            if res["sub_end"] > max_time:
                max_time = res["sub_end"]
            if res["is_significant"]:
                significant_tc.append([res["bestParams"][0], res["power_value"]])

        # Add of computing start date and end date 
        if start_date <= self.global_dates[int(min_time)] <= end_date:
            fig.add_trace(go.Scatter(x=[self.global_dates[int(min_time)], self.global_dates[int(min_time)]],
                                     y=[min(filtered_prices), max(filtered_prices)], mode="lines",
                                     line=dict(color="gray", dash="dash"), name="Start Date", showlegend=True))

        if start_date <= self.global_dates[int(max_time)] <= end_date:
            fig.add_trace(go.Scatter(x=[self.global_dates[int(max_time)], self.global_dates[int(max_time)]],
                                     y=[min(filtered_prices), max(filtered_prices)], mode="lines",
                                     line=dict(color="gray", dash="longdash"), name="End Date", showlegend=True))

        try:
            if (nb_tc!=None):
                # Select the number of tc
                significant_tc = sorted(significant_tc, key=lambda x: x[1], reverse=True)[:nb_tc]
                significant_tc = [element[0] for element in significant_tc]
                
            else:
                significant_tc = [element[0] for element in significant_tc]
        except:
            pass
        
        index_plot = 0
        for tc in significant_tc:
            try:
                date_tc = self.global_dates[int(round(tc))]
                if start_date <= date_tc <= end_date:
                    fig.add_trace(
                        go.Scatter(
                            x=[date_tc, date_tc],
                            y=[min(filtered_prices), max(filtered_prices)],
                            mode="lines",
                            line=dict(color="red", dash="dot"),
                            name=f"Critical times" if index_plot == 0 else None,
                            showlegend=(index_plot == 0)
                        )
                    )
                    index_plot += 1
            except:
                continue
        
        fig.update_layout(title=name, 
                          xaxis=dict(
                            title='Date',               
                            showline=True,             
                            linecolor='black',         
                            linewidth=1,               
                            mirror=True                 
                        ),
                        yaxis=dict(
                            title=f"{self.input_type.value} {self.frequency} price",              
                            showline=True,            
                            linecolor='black',          
                            linewidth=1,                
                            mirror=True                 
                        ),
                          showlegend=True, 
                          plot_bgcolor='white', 
                          paper_bgcolor='white')
        fig.show()

    def visualize_compare_results(self, multiple_results: dict[str, dict], 
                                  name: str = "", 
                                  data_name: str = "",
                                  real_tc: str = None, 
                                  optimiseurs_models : list = None,
                                  start_date: str = None, 
                                  end_date: str = None, 
                                  nb_tc: int = 20,
                                  save_plot : bool = False):
        """
        Visualize and compare multiple optimizers results on the same period
        Args:
            multiple_results (dict[str, dict]): dictionnary of results to display
            name (str, optional): Name of the graph Defaults to "".
            data_name (str, optional): name of the data. Defaults to "".
            real_tc (str, optional): The real tc to display.
            optimiseurs_models (list, optional): Optimizers Models .
            start_date (str, optional): start date of the computing interval. 
            end_date (str, optional): end date of the computing interval. Defaults to None.
            nb_tc (int, optional): Number of tc necessary to calcul the exact tc. Defaults to 20.
            save_plot (bool, optional): Whether to save the plot. Defaults to False.
        """
        colors = [
            "#ffa15a",  # Orange clair
            "#ab63fa",  # Violet clair
            "#00cc96",  # Vert clair
            "#ef553b",  # Rouge clair
            "#636efa",  # Bleu clair
            "#19d3f3",  # Cyan
            "#ff6692",  # Rose clair
            "#b6e880",  # Vert lime
            "#ff97ff",  # Magenta clair
        ]
        start = start_date
        end = end_date

        name_plot =""
        if start_date is not None and end_date is not None:
            start_date = pd.to_datetime(start_date, format="%d/%m/%Y")
            end_date = pd.to_datetime(end_date, format="%d/%m/%Y") + timedelta(days=10 * 365)
        else:
            start_date = np.min(self.global_dates)
            end_date = np.max(self.global_dates)
        # Filtration
        filtered_indices = [i for i, date in enumerate(self.global_dates) if start_date <= date <= end_date]
        if not filtered_indices:
            print(f"Aucune donnée disponible entre {start_date} et {end_date}.")
            return

        filtered_dates = [self.global_dates[i] for i in filtered_indices]
        filtered_prices = [self.global_prices[i] for i in filtered_indices]

        fig = go.Figure()
        # Plot de la série de prix
        fig.add_trace(go.Scatter(x=filtered_dates, y=filtered_prices, mode='lines', name=data_name, line = dict(color="black", width=1)))

        # Si la vraie date du tc est fournie, on la plot
        if real_tc is not None:
            target_date = pd.to_datetime(real_tc, format="%d/%m/%Y")
    
            fig.add_trace(
                go.Scatter(
                    x=[target_date, target_date],
                    y=[min(filtered_prices), max(filtered_prices)],
                    mode="lines",
                    line=dict(color="red", width=4),
                    name="Real critical time",
                    showlegend=True
                )
            )

        # Je veux garder 1/5 du max de la time series en haut et en bas
        total_height = max(filtered_prices) - min(filtered_prices)
        base_y = total_height / 6
        remaining_height = total_height - 2 * base_y
        # On divise l'espace en restant pour que chaque model ait la même hauteur
        rectangle_height = remaining_height / len(multiple_results.keys())

        for i, (optimizer_name, results) in enumerate(multiple_results.items()):
            # Récupération du modèle LPPL correspondant
            lppl_model_name = optimiseurs_models[i] if optimiseurs_models and i < len(optimiseurs_models) else "Unknown Model"
            legend_label = f"{optimizer_name} ({lppl_model_name})"
            name_plot+=f"{optimizer_name}({lppl_model_name})_"
            best_results = results
            significant_tc = []
            min_time = np.inf
            max_time = -np.inf

            for res in best_results:
                if res["sub_start"] < min_time:
                    min_time = res["sub_start"]
                if res["sub_end"] > max_time:
                    max_time = res["sub_end"]
                if res["is_significant"]:
                    significant_tc.append([res["bestParams"][0], res["power_value"]])
            
            
            try:
                if (nb_tc != None):
                    significant_tc = sorted(significant_tc, key=lambda x: x[1], reverse=True)[:min(len(significant_tc),nb_tc)]
                #Calcul de la date exacte du tc en pondérant nb_tc par leur power
                sum_max_power = sum(x[1] for x in significant_tc if x[1] is not None and not np.isnan(x[1]))
                weighted_sum_tc = sum(x[0] * x[1] for x in significant_tc if x[1] is not None and not np.isnan(x[1]))
                significant_tc = weighted_sum_tc / sum_max_power if sum_max_power != 0 else 0
            except:
                pass

            # On plot les start et end date une fois à la première itération
            if i == 0:
                if start_date <= self.global_dates[int(min_time)] <= end_date:
                    fig.add_trace(go.Scatter(x=[self.global_dates[int(min_time)], self.global_dates[int(min_time)]],
                            y=[min(filtered_prices), max(filtered_prices)], mode="lines",
                            line=dict(color="gray", dash="dash"), name="Start Date", showlegend=True))

                if start_date <= self.global_dates[int(max_time)] <= end_date:
                    fig.add_trace(go.Scatter( x=[self.global_dates[int(max_time)], self.global_dates[int(max_time)]],
                            y=[min(filtered_prices), max(filtered_prices)], mode="lines",
                            line=dict(color="gray", dash="longdash"), name="End Date", showlegend=True))
                    
            # Calcul des dates des tc
            if significant_tc and isinstance(significant_tc, float):
                print(f"Model : {optimizer_name}")
                if len(self.global_dates) > significant_tc > 0:
                    print(f"Significant TC : {self.global_dates[int(round(significant_tc))]}")
                    min_tc_date = self.global_dates[int(round(significant_tc))] - timedelta(days=15)
                    max_tc_date = self.global_dates[int(round(significant_tc))] + timedelta(days=15)
                elif significant_tc>len(self.global_dates):
                    extra_dates_needed = int(significant_tc) - len(self.global_dates) + 1
                    last_date = self.global_dates.max()
                    freq = "B" if self.frequency == "daily" else "W"
                    new_dates = pd.date_range(start=last_date + pd.Timedelta(days=1), periods=extra_dates_needed, freq=freq)
                   
                    min_tc_date = new_dates[extra_dates_needed - 1] - timedelta(days=15)
                    max_tc_date = new_dates[extra_dates_needed - 1] + timedelta(days=15)

                else:
                    print("No significant TC found, or out of range")
                    continue

                # Rectangle pour le modèle
                fig.add_trace(go.Scatter(
                        x=[min_tc_date, max_tc_date, max_tc_date, min_tc_date, min_tc_date],
                        y=[min(filtered_prices) + base_y + i * (rectangle_height) , 
                           min(filtered_prices) + base_y + i * (rectangle_height),
                           min(filtered_prices) + base_y + i * (rectangle_height) + rectangle_height,
                           min(filtered_prices) + base_y + i * (rectangle_height) + rectangle_height, 
                           min(filtered_prices) + base_y + i * (rectangle_height)],
                        fill="toself", fillcolor=colors[i % len(colors)], opacity=0.5, showlegend=True,
                        mode="lines+markers", marker=dict(size=1), 
                        line=dict(color="gray", width=1), name=legend_label))

                # Ajout du nom du modèle au centre du rectangle
                center_x = min_tc_date + (max_tc_date - min_tc_date) / 2
                center_y = min(filtered_prices) + base_y + i * (rectangle_height) + rectangle_height / 2
                fig.add_trace(go.Scatter(x=[center_x],y=[center_y],text=[optimizer_name],mode="text",showlegend=False))

        fig.update_layout(title=name, 
                          xaxis=dict(
                            title='Date',               # Titre de l'axe X
                            showline=True,              # Afficher la ligne de l'axe X
                            linecolor='black',          # Couleur de la ligne de l'axe X
                            linewidth=1,                # Épaisseur de la ligne
                            mirror=True                 # Ajouter la ligne de l'axe sur le côté opposé
                        ),
                        yaxis=dict(
                            title=f"{self.input_type.value} {self.frequency} price",              # Titre de l'axe Y
                            showline=True,              # Afficher la ligne de l'axe Y
                            linecolor='black',          # Couleur de la ligne de l'axe Y
                            linewidth=1,                # Épaisseur de la ligne
                            mirror=True                 # Ajouter la ligne de l'axe sur le côté opposé
                        ),
                          showlegend=True, 
                          plot_bgcolor='white', 
                          paper_bgcolor='white')
        fig.show()
        if(save_plot):
            # Sauvegarde du plot
            start_date_obj = datetime.strptime(start, "%d/%m/%Y")
            end_date_obj = datetime.strptime(end, "%d/%m/%Y")
<<<<<<< HEAD
            if not os.path.exists(f"results/algo_comparison/{self.input_type}/{self.frequency}"):
                os.makedirs(f"results/algo_comparison/{self.input_type}/{self.frequency}")
            pio.write_image(fig, f"results/algo_comparison/{self.input_type}/{self.frequency}/{name_plot}{start_date_obj.strftime('%m-%Y')}_{end_date_obj.strftime('%m-%Y')}.png",
                            scale=5, width=1200, height=800)
=======
            filename = f"results_{self.input_type.value}/algo_comparison//{self.frequency}/{name_plot}{start_date_obj.strftime('%m-%Y')}_{end_date_obj.strftime('%m-%Y')}.png"
            self.save_image(fig, filename)


    def show_lppl(self, lppl: 'LPPL | LPPLS', ax=None, show: bool = False) -> None:
        """
        Visualize the LPPL or LPPLS fit alongside observed data.

        Parameters
        ----------
        lppl : LPPL or LPPLS
            An instance of the LPPL or LPPLS model with fitted parameters.
        ax : matplotlib.axes.Axes, optional
            An axis to plot on. If None, creates a new figure.
        show : bool, optional
            Whether to display the plot immediately. Default is False.
        """

        length_extended = (round(lppl.tc) + 1000) if self.frequency == "daily" else (round(lppl.tc) + 100) 

        # Calculate the maximum available length
        max_length = len(self.global_prices)

        # Adjust length_extended so it does not exceed the available length
        length_extended = min(length_extended, max_length)

        extended_t = np.arange(lppl.t[0], length_extended)
        extended_y = self.global_prices[int(extended_t[0]):int(extended_t[-1] + 1)]
        extended_dates = self.global_dates[int(extended_t[0]):int(extended_t[-1] + 1)]
        end_date = self.global_dates[int(lppl.t[-1])]

        lppl.t = extended_t
        predicted = lppl.predict(True)

        if ax is None:
            fig, ax = plt.subplots(figsize=(10, 6))

        ax.plot(extended_dates, extended_y, label='Observed')
        ax.plot(extended_dates, predicted, label='Predicted')
        ax.axvline(x=end_date, color='r', linestyle='--', label='End of Subinterval')
        ax.set_xlabel('Date')
        ax.set_ylabel('Price')
        ax.set_title('LPPL Model Prediction')
        ax.legend()

        if show:
            plt.show()
>>>>>>> 32517baa

    @staticmethod
    def generate_subintervals(frequency :str, sample : np.asarray) -> list:
        """
        Generate subintervals based on the frequency and pseudo-code logic.
        Parameters
        ----------
        frequency : str
            The frequency of analysis, e.g., 'daily', 'weekly', or 'monthly'.
        sample : np.ndarray
            The dataset for a specific sample with columns: time index and price.

        Returns
        -------
        list
            A list of tuples representing subintervals. Each tuple contains:
            - Start time of the subinterval (float).
            - End time of the subinterval (float).
            - Sub-sample data (np.ndarray) within the interval.
        """
        time_start = sample[0, 0]
        time_end = sample[-1, 0]

        if frequency == "daily":
            freq_list = [15, 30, 5]
        elif frequency == "weekly":
            freq_list = [3.0, 6.0, 1.0]
        elif frequency == "monthly":
            freq_list = [0.75, 1.5, 0.25]

        three_weeks, six_weeks, one_week = freq_list
        total_days = (time_end - time_start)
        delta = max((total_days * 0.75) / three_weeks, three_weeks)

        subintervals = []
        for sub_end in np.arange(time_end, time_end - six_weeks, -one_week):
            for sub_st in np.arange(time_start, time_end - total_days / 4, delta):
                mask = (sample[:, 0] >= sub_st) & (sample[:, 0] <= sub_end)
                sub_sample = sample[mask]
                if len(sub_sample) > 0:
                    subintervals.append((sub_st, sub_end, sub_sample))
        return subintervals

    @staticmethod
    def select_sample(data : np.asarray, time_start: str, time_end: str) -> np.ndarray:
        """
        Select a sample from the global time series based on a user-defined date range.

        Parameters
        ----------
        data : np.ndarray
            The global dataset as a NumPy array with columns: time index, date, and price.
        time_start : str
            The start date for the selection in the format "%d/%m/%Y".
        time_end : str
            The end date for the selection in the format "%d/%m/%Y".
        Returns
        -------
        np.ndarray
            A 2D array of shape (M, 2), where:
            - Column 0: Numeric time indices (float).
            - Column 1: Prices (float).
        """
        # Convert start and end dates to datetime64
        start_dt = np.datetime64(pd.to_datetime(time_start, format="%d/%m/%Y"))
        end_dt = np.datetime64(pd.to_datetime(time_end, format="%d/%m/%Y"))

        # Filter rows within the specified date range
        mask = (data[:, 1] >= start_dt) & (data[:, 1] <= end_dt)
        sample = data[mask]

        return sample[:, [0, 2]].astype(float)

    @staticmethod
    def save_results(results: dict, file_name: str) -> None:
        """
        Save results to a JSON file.

        Parameters
        ----------
        results : dict
            Results to be saved.
        file_name : str
            Path to the output JSON file.
        """
        directory_path = os.path.dirname(file_name)

        if not os.path.exists(directory_path):
            print(f"{directory_path} path was created !")
            os.makedirs(directory_path)


        with open(file_name, "w") as f:
            json.dump(results, f, indent=4)
    
    @staticmethod
    def save_image(fig , filename : str):
        """
        Save image to a png file.

        Parameters
        ----------
        fig : Figure
            Figure to be saved.
        filename : str
            Path to the output png file.
        """
        directory_path = os.path.dirname(filename)

        if not os.path.exists(directory_path):
            print(f"{directory_path} path was created !")
            os.makedirs(directory_path)

        pio.write_image(fig, filename, scale=5, width=1000, height=800)<|MERGE_RESOLUTION|>--- conflicted
+++ resolved
@@ -6,10 +6,8 @@
 from tqdm import tqdm
 from datetime import datetime
 import plotly.io as pio
-import plotly.graph_objects as go
-import os
-
-from .Optimizers import MPGA, PSO, SGA, SA, Optimizer
+from .Optimizers import MPGA, PSO, SGA, SA
+from GQLib.Optimizers import Optimizer
 from GQLib.LombAnalysis import LombAnalysis
 from GQLib.Models import LPPL, LPPLS
 from .enums import InputType
@@ -25,18 +23,15 @@
     - Visualization of results, including LPPL predictions and significant critical times.
     """
 
-    def __init__(self, frequency: str = "daily", input_type : InputType = InputType.WTI) -> None:
+    def __init__(self, frequency: str = "daily", lppl_model: 'LPPL | LPPLS' = LPPL, input_type : InputType = InputType.WTI) -> None:
         """
         Initialize the Framework with a specified frequency for analysis.
 
         Parameters
         ----------
         frequency : str, optional
-            The frequency of the time series data. Must be one of {"daily", "weekly"}.
+            The frequency of the time series data. Must be one of {"daily", "weekly", "monthly"}.
             Default is "daily".
-
-        input_type : InputType, optional
-            The  input type of the data selected
 
         Raises
         ------
@@ -46,10 +41,9 @@
         # Frequency validation and data loading
         if frequency not in ["daily", "weekly", "monthly"]:
             raise ValueError("The frequency must be one of 'daily', 'weekly', 'monthly'.")
-        
         self.frequency = frequency
         self.input_type = input_type
-        self.data = self.load_data()
+        self.data = self.load_data(input_type)
 
         self.global_times = self.data[:, 0].astype(float)
         self.global_dates = self.data[:, 1]
@@ -245,382 +239,6 @@
 
         return best_results
 
-    def visualise_data(self,
-                       start_date : str = None,
-                       end_date : str = None):
-        """
-        Visualize the log price evolution over a specified date range
-
-        Parameters:
-            start_date (str, optional): The start date of the range to visualize, formatted as "DD/MM/YYYY". 
-                                        Defaults to the earliest available date.
-            end_date (str, optional): The end date of the range to visualize, formatted as "DD/MM/YYYY". 
-                                    Defaults to the latest available date.
-        """
-        if start_date is not None:
-            start_date = pd.to_datetime(start_date, format="%d/%m/%Y")
-        else:
-            start_date = self.global_dates.min()
-        
-        if end_date is not None:
-            end_date = pd.to_datetime(end_date, format="%d/%m/%Y")
-        else:
-            end_date = self.global_dates.max()
-
-        filtered_indices = [
-            i for i, date in enumerate(self.global_dates) if start_date <= date <= end_date
-        ]
-        if not filtered_indices:
-            print(f"Aucune donnée disponible entre {start_date} et {end_date}.")
-            return
-        
-        filtered_dates = [self.global_dates[i] for i in filtered_indices]
-        filtered_prices = [self.global_prices[i] for i in filtered_indices]
-        fig = go.Figure()
-        name = f"Evolution of {self.input_type.value} log price"
-        fig.add_trace(go.Scatter(x=filtered_dates, y=np.log(filtered_prices), mode='lines', line=dict(color="black", width=1)))
-
-        fig.update_layout(title=name, 
-                          xaxis=dict(
-                            title='Date',               
-                            showline=True,            
-                            linecolor='black',         
-                            linewidth=1,                
-                            mirror=True                 
-                        ),
-                        yaxis=dict(
-                            title=f"{self.input_type.value} {self.frequency} log price",              
-                            showline=True,            
-                            linecolor='black',          
-                            linewidth=1,              
-                            mirror=True                
-                        ),
-                          showlegend=False, 
-                          plot_bgcolor='white', 
-                          paper_bgcolor='white')
-        fig.show()
-
-    def visualize_tc(self, 
-                  best_results : dict, 
-                  name = "", 
-                  data_name: str = "",
-                  start_date: str = None, 
-                  end_date: str = None, 
-                  nb_tc : int = None,
-                  real_tc : str = None) -> None:
-        """
-        Visualize significant critical times on the price series.
-        Allows filtering and displaying results for a specific date range.
-        
-        Args:
-            best_results (dict): Optimal results containing information about the turning points.
-            name (str): Name of the graph.
-            data_name (str) : Name of the data
-            start_date (str): Start date (format: 'YYYY-MM-DD'). If None, uses the start of the data.
-            end_date (str): End date (format: 'YYYY-MM-DD'). If None, uses the end of the data.
-            nb_tc (int): Maximum number of turning points to display.
-            real_tc (str): Actual value of the turning point.
-        """
-        significant_tc = []
-        min_time = np.inf
-        max_time = -np.inf
-
-        if start_date is not None:
-            start_date = pd.to_datetime(start_date, format="%d/%m/%Y")
-        else:
-            start_date = np.min(self.global_dates)
-        
-        if end_date is not None:
-            end_date = pd.to_datetime(end_date, format="%d/%m/%Y")
-        else:
-            end_date = np.max(self.global_dates)
-
-        filtered_indices = [
-            i for i, date in enumerate(self.global_dates) if start_date <= date <= end_date
-        ]
-        if not filtered_indices:
-            print(f"Aucune donnée disponible entre {start_date} et {end_date}.")
-            return
-        
-        filtered_dates = [self.global_dates[i] for i in filtered_indices]
-        filtered_prices = [self.global_prices[i] for i in filtered_indices]
-        fig = go.Figure()
-        # Plot de la série de prix
-        fig.add_trace(go.Scatter(x=filtered_dates, y=filtered_prices, mode='lines', name=data_name, line=dict(color="black", width=1)))
-
-        # Si la vraie date du tc est fournie, on la plot
-        if real_tc is not None:
-            target_date = pd.to_datetime(real_tc, format="%d/%m/%Y")
-    
-            fig.add_trace(
-                go.Scatter(
-                    x=[target_date, target_date],
-                    y=[min(filtered_prices), max(filtered_prices)],
-                    mode="lines",
-                    line=dict(color="green", width=4),
-                    name="Real critical time",
-                    showlegend=True
-                )
-            )
-
-        for res in best_results:
-            if res["sub_start"] < min_time:
-                min_time = res["sub_start"]
-            if res["sub_end"] > max_time:
-                max_time = res["sub_end"]
-            if res["is_significant"]:
-                significant_tc.append([res["bestParams"][0], res["power_value"]])
-
-        # Add of computing start date and end date 
-        if start_date <= self.global_dates[int(min_time)] <= end_date:
-            fig.add_trace(go.Scatter(x=[self.global_dates[int(min_time)], self.global_dates[int(min_time)]],
-                                     y=[min(filtered_prices), max(filtered_prices)], mode="lines",
-                                     line=dict(color="gray", dash="dash"), name="Start Date", showlegend=True))
-
-        if start_date <= self.global_dates[int(max_time)] <= end_date:
-            fig.add_trace(go.Scatter(x=[self.global_dates[int(max_time)], self.global_dates[int(max_time)]],
-                                     y=[min(filtered_prices), max(filtered_prices)], mode="lines",
-                                     line=dict(color="gray", dash="longdash"), name="End Date", showlegend=True))
-
-        try:
-            if (nb_tc!=None):
-                # Select the number of tc
-                significant_tc = sorted(significant_tc, key=lambda x: x[1], reverse=True)[:nb_tc]
-                significant_tc = [element[0] for element in significant_tc]
-                
-            else:
-                significant_tc = [element[0] for element in significant_tc]
-        except:
-            pass
-        
-        index_plot = 0
-        for tc in significant_tc:
-            try:
-                date_tc = self.global_dates[int(round(tc))]
-                if start_date <= date_tc <= end_date:
-                    fig.add_trace(
-                        go.Scatter(
-                            x=[date_tc, date_tc],
-                            y=[min(filtered_prices), max(filtered_prices)],
-                            mode="lines",
-                            line=dict(color="red", dash="dot"),
-                            name=f"Critical times" if index_plot == 0 else None,
-                            showlegend=(index_plot == 0)
-                        )
-                    )
-                    index_plot += 1
-            except:
-                continue
-        
-        fig.update_layout(title=name, 
-                          xaxis=dict(
-                            title='Date',               
-                            showline=True,             
-                            linecolor='black',         
-                            linewidth=1,               
-                            mirror=True                 
-                        ),
-                        yaxis=dict(
-                            title=f"{self.input_type.value} {self.frequency} price",              
-                            showline=True,            
-                            linecolor='black',          
-                            linewidth=1,                
-                            mirror=True                 
-                        ),
-                          showlegend=True, 
-                          plot_bgcolor='white', 
-                          paper_bgcolor='white')
-        fig.show()
-
-    def visualize_compare_results(self, multiple_results: dict[str, dict], 
-                                  name: str = "", 
-                                  data_name: str = "",
-                                  real_tc: str = None, 
-                                  optimiseurs_models : list = None,
-                                  start_date: str = None, 
-                                  end_date: str = None, 
-                                  nb_tc: int = 20,
-                                  save_plot : bool = False):
-        """
-        Visualize and compare multiple optimizers results on the same period
-        Args:
-            multiple_results (dict[str, dict]): dictionnary of results to display
-            name (str, optional): Name of the graph Defaults to "".
-            data_name (str, optional): name of the data. Defaults to "".
-            real_tc (str, optional): The real tc to display.
-            optimiseurs_models (list, optional): Optimizers Models .
-            start_date (str, optional): start date of the computing interval. 
-            end_date (str, optional): end date of the computing interval. Defaults to None.
-            nb_tc (int, optional): Number of tc necessary to calcul the exact tc. Defaults to 20.
-            save_plot (bool, optional): Whether to save the plot. Defaults to False.
-        """
-        colors = [
-            "#ffa15a",  # Orange clair
-            "#ab63fa",  # Violet clair
-            "#00cc96",  # Vert clair
-            "#ef553b",  # Rouge clair
-            "#636efa",  # Bleu clair
-            "#19d3f3",  # Cyan
-            "#ff6692",  # Rose clair
-            "#b6e880",  # Vert lime
-            "#ff97ff",  # Magenta clair
-        ]
-        start = start_date
-        end = end_date
-
-        name_plot =""
-        if start_date is not None and end_date is not None:
-            start_date = pd.to_datetime(start_date, format="%d/%m/%Y")
-            end_date = pd.to_datetime(end_date, format="%d/%m/%Y") + timedelta(days=10 * 365)
-        else:
-            start_date = np.min(self.global_dates)
-            end_date = np.max(self.global_dates)
-        # Filtration
-        filtered_indices = [i for i, date in enumerate(self.global_dates) if start_date <= date <= end_date]
-        if not filtered_indices:
-            print(f"Aucune donnée disponible entre {start_date} et {end_date}.")
-            return
-
-        filtered_dates = [self.global_dates[i] for i in filtered_indices]
-        filtered_prices = [self.global_prices[i] for i in filtered_indices]
-
-        fig = go.Figure()
-        # Plot de la série de prix
-        fig.add_trace(go.Scatter(x=filtered_dates, y=filtered_prices, mode='lines', name=data_name, line = dict(color="black", width=1)))
-
-        # Si la vraie date du tc est fournie, on la plot
-        if real_tc is not None:
-            target_date = pd.to_datetime(real_tc, format="%d/%m/%Y")
-    
-            fig.add_trace(
-                go.Scatter(
-                    x=[target_date, target_date],
-                    y=[min(filtered_prices), max(filtered_prices)],
-                    mode="lines",
-                    line=dict(color="red", width=4),
-                    name="Real critical time",
-                    showlegend=True
-                )
-            )
-
-        # Je veux garder 1/5 du max de la time series en haut et en bas
-        total_height = max(filtered_prices) - min(filtered_prices)
-        base_y = total_height / 6
-        remaining_height = total_height - 2 * base_y
-        # On divise l'espace en restant pour que chaque model ait la même hauteur
-        rectangle_height = remaining_height / len(multiple_results.keys())
-
-        for i, (optimizer_name, results) in enumerate(multiple_results.items()):
-            # Récupération du modèle LPPL correspondant
-            lppl_model_name = optimiseurs_models[i] if optimiseurs_models and i < len(optimiseurs_models) else "Unknown Model"
-            legend_label = f"{optimizer_name} ({lppl_model_name})"
-            name_plot+=f"{optimizer_name}({lppl_model_name})_"
-            best_results = results
-            significant_tc = []
-            min_time = np.inf
-            max_time = -np.inf
-
-            for res in best_results:
-                if res["sub_start"] < min_time:
-                    min_time = res["sub_start"]
-                if res["sub_end"] > max_time:
-                    max_time = res["sub_end"]
-                if res["is_significant"]:
-                    significant_tc.append([res["bestParams"][0], res["power_value"]])
-            
-            
-            try:
-                if (nb_tc != None):
-                    significant_tc = sorted(significant_tc, key=lambda x: x[1], reverse=True)[:min(len(significant_tc),nb_tc)]
-                #Calcul de la date exacte du tc en pondérant nb_tc par leur power
-                sum_max_power = sum(x[1] for x in significant_tc if x[1] is not None and not np.isnan(x[1]))
-                weighted_sum_tc = sum(x[0] * x[1] for x in significant_tc if x[1] is not None and not np.isnan(x[1]))
-                significant_tc = weighted_sum_tc / sum_max_power if sum_max_power != 0 else 0
-            except:
-                pass
-
-            # On plot les start et end date une fois à la première itération
-            if i == 0:
-                if start_date <= self.global_dates[int(min_time)] <= end_date:
-                    fig.add_trace(go.Scatter(x=[self.global_dates[int(min_time)], self.global_dates[int(min_time)]],
-                            y=[min(filtered_prices), max(filtered_prices)], mode="lines",
-                            line=dict(color="gray", dash="dash"), name="Start Date", showlegend=True))
-
-                if start_date <= self.global_dates[int(max_time)] <= end_date:
-                    fig.add_trace(go.Scatter( x=[self.global_dates[int(max_time)], self.global_dates[int(max_time)]],
-                            y=[min(filtered_prices), max(filtered_prices)], mode="lines",
-                            line=dict(color="gray", dash="longdash"), name="End Date", showlegend=True))
-                    
-            # Calcul des dates des tc
-            if significant_tc and isinstance(significant_tc, float):
-                print(f"Model : {optimizer_name}")
-                if len(self.global_dates) > significant_tc > 0:
-                    print(f"Significant TC : {self.global_dates[int(round(significant_tc))]}")
-                    min_tc_date = self.global_dates[int(round(significant_tc))] - timedelta(days=15)
-                    max_tc_date = self.global_dates[int(round(significant_tc))] + timedelta(days=15)
-                elif significant_tc>len(self.global_dates):
-                    extra_dates_needed = int(significant_tc) - len(self.global_dates) + 1
-                    last_date = self.global_dates.max()
-                    freq = "B" if self.frequency == "daily" else "W"
-                    new_dates = pd.date_range(start=last_date + pd.Timedelta(days=1), periods=extra_dates_needed, freq=freq)
-                   
-                    min_tc_date = new_dates[extra_dates_needed - 1] - timedelta(days=15)
-                    max_tc_date = new_dates[extra_dates_needed - 1] + timedelta(days=15)
-
-                else:
-                    print("No significant TC found, or out of range")
-                    continue
-
-                # Rectangle pour le modèle
-                fig.add_trace(go.Scatter(
-                        x=[min_tc_date, max_tc_date, max_tc_date, min_tc_date, min_tc_date],
-                        y=[min(filtered_prices) + base_y + i * (rectangle_height) , 
-                           min(filtered_prices) + base_y + i * (rectangle_height),
-                           min(filtered_prices) + base_y + i * (rectangle_height) + rectangle_height,
-                           min(filtered_prices) + base_y + i * (rectangle_height) + rectangle_height, 
-                           min(filtered_prices) + base_y + i * (rectangle_height)],
-                        fill="toself", fillcolor=colors[i % len(colors)], opacity=0.5, showlegend=True,
-                        mode="lines+markers", marker=dict(size=1), 
-                        line=dict(color="gray", width=1), name=legend_label))
-
-                # Ajout du nom du modèle au centre du rectangle
-                center_x = min_tc_date + (max_tc_date - min_tc_date) / 2
-                center_y = min(filtered_prices) + base_y + i * (rectangle_height) + rectangle_height / 2
-                fig.add_trace(go.Scatter(x=[center_x],y=[center_y],text=[optimizer_name],mode="text",showlegend=False))
-
-        fig.update_layout(title=name, 
-                          xaxis=dict(
-                            title='Date',               # Titre de l'axe X
-                            showline=True,              # Afficher la ligne de l'axe X
-                            linecolor='black',          # Couleur de la ligne de l'axe X
-                            linewidth=1,                # Épaisseur de la ligne
-                            mirror=True                 # Ajouter la ligne de l'axe sur le côté opposé
-                        ),
-                        yaxis=dict(
-                            title=f"{self.input_type.value} {self.frequency} price",              # Titre de l'axe Y
-                            showline=True,              # Afficher la ligne de l'axe Y
-                            linecolor='black',          # Couleur de la ligne de l'axe Y
-                            linewidth=1,                # Épaisseur de la ligne
-                            mirror=True                 # Ajouter la ligne de l'axe sur le côté opposé
-                        ),
-                          showlegend=True, 
-                          plot_bgcolor='white', 
-                          paper_bgcolor='white')
-        fig.show()
-        if(save_plot):
-            # Sauvegarde du plot
-            start_date_obj = datetime.strptime(start, "%d/%m/%Y")
-            end_date_obj = datetime.strptime(end, "%d/%m/%Y")
-<<<<<<< HEAD
-            if not os.path.exists(f"results/algo_comparison/{self.input_type}/{self.frequency}"):
-                os.makedirs(f"results/algo_comparison/{self.input_type}/{self.frequency}")
-            pio.write_image(fig, f"results/algo_comparison/{self.input_type}/{self.frequency}/{name_plot}{start_date_obj.strftime('%m-%Y')}_{end_date_obj.strftime('%m-%Y')}.png",
-                            scale=5, width=1200, height=800)
-=======
-            filename = f"results_{self.input_type.value}/algo_comparison//{self.frequency}/{name_plot}{start_date_obj.strftime('%m-%Y')}_{end_date_obj.strftime('%m-%Y')}.png"
-            self.save_image(fig, filename)
-
-
     def show_lppl(self, lppl: 'LPPL | LPPLS', ax=None, show: bool = False) -> None:
         """
         Visualize the LPPL or LPPLS fit alongside observed data.
@@ -664,118 +282,3 @@
 
         if show:
             plt.show()
->>>>>>> 32517baa
-
-    @staticmethod
-    def generate_subintervals(frequency :str, sample : np.asarray) -> list:
-        """
-        Generate subintervals based on the frequency and pseudo-code logic.
-        Parameters
-        ----------
-        frequency : str
-            The frequency of analysis, e.g., 'daily', 'weekly', or 'monthly'.
-        sample : np.ndarray
-            The dataset for a specific sample with columns: time index and price.
-
-        Returns
-        -------
-        list
-            A list of tuples representing subintervals. Each tuple contains:
-            - Start time of the subinterval (float).
-            - End time of the subinterval (float).
-            - Sub-sample data (np.ndarray) within the interval.
-        """
-        time_start = sample[0, 0]
-        time_end = sample[-1, 0]
-
-        if frequency == "daily":
-            freq_list = [15, 30, 5]
-        elif frequency == "weekly":
-            freq_list = [3.0, 6.0, 1.0]
-        elif frequency == "monthly":
-            freq_list = [0.75, 1.5, 0.25]
-
-        three_weeks, six_weeks, one_week = freq_list
-        total_days = (time_end - time_start)
-        delta = max((total_days * 0.75) / three_weeks, three_weeks)
-
-        subintervals = []
-        for sub_end in np.arange(time_end, time_end - six_weeks, -one_week):
-            for sub_st in np.arange(time_start, time_end - total_days / 4, delta):
-                mask = (sample[:, 0] >= sub_st) & (sample[:, 0] <= sub_end)
-                sub_sample = sample[mask]
-                if len(sub_sample) > 0:
-                    subintervals.append((sub_st, sub_end, sub_sample))
-        return subintervals
-
-    @staticmethod
-    def select_sample(data : np.asarray, time_start: str, time_end: str) -> np.ndarray:
-        """
-        Select a sample from the global time series based on a user-defined date range.
-
-        Parameters
-        ----------
-        data : np.ndarray
-            The global dataset as a NumPy array with columns: time index, date, and price.
-        time_start : str
-            The start date for the selection in the format "%d/%m/%Y".
-        time_end : str
-            The end date for the selection in the format "%d/%m/%Y".
-        Returns
-        -------
-        np.ndarray
-            A 2D array of shape (M, 2), where:
-            - Column 0: Numeric time indices (float).
-            - Column 1: Prices (float).
-        """
-        # Convert start and end dates to datetime64
-        start_dt = np.datetime64(pd.to_datetime(time_start, format="%d/%m/%Y"))
-        end_dt = np.datetime64(pd.to_datetime(time_end, format="%d/%m/%Y"))
-
-        # Filter rows within the specified date range
-        mask = (data[:, 1] >= start_dt) & (data[:, 1] <= end_dt)
-        sample = data[mask]
-
-        return sample[:, [0, 2]].astype(float)
-
-    @staticmethod
-    def save_results(results: dict, file_name: str) -> None:
-        """
-        Save results to a JSON file.
-
-        Parameters
-        ----------
-        results : dict
-            Results to be saved.
-        file_name : str
-            Path to the output JSON file.
-        """
-        directory_path = os.path.dirname(file_name)
-
-        if not os.path.exists(directory_path):
-            print(f"{directory_path} path was created !")
-            os.makedirs(directory_path)
-
-
-        with open(file_name, "w") as f:
-            json.dump(results, f, indent=4)
-    
-    @staticmethod
-    def save_image(fig , filename : str):
-        """
-        Save image to a png file.
-
-        Parameters
-        ----------
-        fig : Figure
-            Figure to be saved.
-        filename : str
-            Path to the output png file.
-        """
-        directory_path = os.path.dirname(filename)
-
-        if not os.path.exists(directory_path):
-            print(f"{directory_path} path was created !")
-            os.makedirs(directory_path)
-
-        pio.write_image(fig, filename, scale=5, width=1000, height=800)